from setuptools import setup
import os

with open("README.md", "r") as fh:
    long_description = fh.read()

version_string = os.environ.get("VERSION_PLACEHOLDER", "0.0.0")
print(version_string)
version = version_string

setup(
        name = 'gedi_streams',
        version = str(version),
<<<<<<< HEAD
        description = 'Generating Event Data with Intentional Features for Process Streams',
        author = 'Andrea Maldonado',
        author_email = 'andreamalher.works@gmail.com',
        license = 'MIT',
        url='https://github.com/lmu-dbs/gedi_streams.git',
=======
        description = 'Generating Event Streams with Intentional Features',
        author = 'Andrea Maldonado',
        author_email = 'andreamalher.works@gmail.com',
        license = 'MIT',
        url='https://github.com/andreamalhera/gedi_streams.git',
>>>>>>> 2b118039
        long_description=long_description,
        long_description_content_type="text/markdown",
        install_requires=[
            'pandas==2.2.3',
            'numpy==1.26.4',
<<<<<<< HEAD
            'ConfigSpace==1.2.0',
            'feeed==1.2.0',
            'smac==2.2.0',
            'imblearn~=0.0',
=======
            'pandas>=2.0.0',
            'partd==1.4.1',
            'pm4py==2.7.2',
            'psutil==5.9.8',
            'pydotplus==2.0.2',
            'pynisher==1.0.10',
            'pyrfr==0.9.0',
            'pytest==8.3.3',
            'pyyaml==6.0.1',
            'rapidfuzz==3.6.1',
            'regex==2023.12.25',
            'scikit-learn==1.2.2',
>>>>>>> 2b118039
            'seaborn==0.13.2',
            'scipy~=1.14.1',
            'scikit-learn~=1.5.2',
            'tqdm~=4.65.0',
            'matplotlib~=3.9.2',
            'pm4py~=2.7.2',
            'imbalanced-learn~=0.12.4',
            ],
        packages = ['gedi_streams'],
        classifiers=[
            'Development Status :: 3 - Alpha',      # Chose either "3 - Alpha", "4 - Beta" or "5 - Production/Stable" as the current state of your package
            'Intended Audience :: Science/Research',      # Define that your audience are developers
            'Topic :: Software Development',
            'License :: OSI Approved :: MIT License',   # Again, pick a license
            'Programming Language :: Python :: 3.12',
    ],
)<|MERGE_RESOLUTION|>--- conflicted
+++ resolved
@@ -11,43 +11,20 @@
 setup(
         name = 'gedi_streams',
         version = str(version),
-<<<<<<< HEAD
         description = 'Generating Event Data with Intentional Features for Process Streams',
         author = 'Andrea Maldonado',
         author_email = 'andreamalher.works@gmail.com',
         license = 'MIT',
-        url='https://github.com/lmu-dbs/gedi_streams.git',
-=======
-        description = 'Generating Event Streams with Intentional Features',
-        author = 'Andrea Maldonado',
-        author_email = 'andreamalher.works@gmail.com',
-        license = 'MIT',
         url='https://github.com/andreamalhera/gedi_streams.git',
->>>>>>> 2b118039
         long_description=long_description,
         long_description_content_type="text/markdown",
         install_requires=[
             'pandas==2.2.3',
             'numpy==1.26.4',
-<<<<<<< HEAD
             'ConfigSpace==1.2.0',
             'feeed==1.2.0',
             'smac==2.2.0',
             'imblearn~=0.0',
-=======
-            'pandas>=2.0.0',
-            'partd==1.4.1',
-            'pm4py==2.7.2',
-            'psutil==5.9.8',
-            'pydotplus==2.0.2',
-            'pynisher==1.0.10',
-            'pyrfr==0.9.0',
-            'pytest==8.3.3',
-            'pyyaml==6.0.1',
-            'rapidfuzz==3.6.1',
-            'regex==2023.12.25',
-            'scikit-learn==1.2.2',
->>>>>>> 2b118039
             'seaborn==0.13.2',
             'scipy~=1.14.1',
             'scikit-learn~=1.5.2',
